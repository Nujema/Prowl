<img src="https://github.com/Kuvrot/Prowl/assets/23508114/5eef8da7-fb84-42f3-9d18-54b4f2d06551" width="100%" alt="Prowl logo image">

![Github top languages](https://img.shields.io/github/languages/top/michaelsakharov/prowl)
[![GitHub version](https://img.shields.io/github/v/release/michaelsakharov/prowl?include_prereleases&style=flat-square)](https://github.com/michaelsakharov/prowl/releases)
[![GitHub license](https://img.shields.io/github/license/michaelsakharov/prowl?style=flat-square)](https://github.com/michaelsakharov/prowl/blob/main/LICENSE.txt)
[![GitHub issues](https://img.shields.io/github/issues/michaelsakharov/prowl?style=flat-square)](https://github.com/michaelsakharov/prowl/issues)
[![GitHub stars](https://img.shields.io/github/stars/michaelsakharov/prowl?style=flat-square)](https://github.com/michaelsakharov/prowl/stargazers)
[![Discord](https://img.shields.io/discord/1151582593519722668?logo=discord
)](https://discord.gg/BqnJ9Rn4sn)

# <p align="center">🎮 An Open Source Unity-like Engine! 🎮</p>

<<<<<<< HEAD
<a id="readme-top"></a>
  <ol>
    <li> <a href="#about-the-project">About The Project</a> </li>
    <li> <a href="#about-the-project">Features</a> </li>
    <li>
      <a href="#getting-started">Getting Started</a>
      <ul>
        <li><a href="#prerequisites">Prerequisites</a></li>
        <li><a href="#installation">Installation</a></li>
      </ul>
    </li>
    <li><a href="#roadmap">Roadmap</a></li>
    <li><a href="#contributing">Contributing</a></li>
    <li><a href="#acknowledgments">Acknowledgments</a></li>
    <li><a href="#license">License</a></li>
    <li><a href="#dependencies">Dependencies</a></li>
  </ol>

# <p align="center">📝 About The Project 📝</p>
Prowl is an open-source, **MIT-licensed** game engine developed in **pure C# in .NET 8**, (which surprisingly has **no runtime fees** believe it or not! 😮). It aims to provide a seamless transition for developers familiar with Unity by maintaining a similar API while also following KISS and staying as small and customizable as possible. 
The goal is a viable open-source Unity alternative, ideally, Unity projects can port over with as little resistance as possible.

NOTE:
Please keep in mind that Prowl is incredibly new and unstable, and it is not yet Game Ready, however, we are hopeful that Prowl will be stable and ready for simple games by the end of this year.
Also all development is currently on the Development branch, Main branch is reasonably far behind as of writing this, We plan to merge back in soon.

### [<p align="center">Join our Discord server! 🎉</p>](https://discord.gg/BqnJ9Rn4sn) 

![Screenshot 2024-06-27 172952](https://github.com/michaelsakharov/Prowl/assets/8621606/80df58cc-53ac-4582-b722-1800d6cd4d13) | ![Screenshot 2024-06-27 172106](https://github.com/michaelsakharov/Prowl/assets/8621606/c13e9145-6b35-4ea5-ad66-523a275d0bc9)
:-:|:-:
![image](https://github.com/michaelsakharov/Prowl/assets/8621606/91ab57be-b215-40a8-871b-baf1dfc9ea58) | ![image](https://github.com/michaelsakharov/Prowl/assets/8621606/1cc6bb14-7c41-46e9-a581-c79ba51fc45f)
![image](https://github.com/michaelsakharov/Prowl/assets/8621606/b7fb26e0-568f-4bd7-9282-3e2fd12b38a9) | ![image](https://github.com/michaelsakharov/Prowl/assets/8621606/1b376ae7-8f13-41ea-ba1d-a49f777398ac)
![UntitledFLightModel](https://github.com/michaelsakharov/Prowl/assets/8621606/58a3c640-6ace-4f2f-8de6-e3bf5bbf9865) | ![Untitled](https://github.com/michaelsakharov/Prowl/assets/8621606/5165f2c4-681f-4cf7-8579-1152c971d142)

# <p align="center">✨ Features ✨</p>
=======
<span id="readme-top"></span>

1. [About The Project](#-about-the-project-)
2. [Features](#-features-)
3. [Getting Started](#-getting-started-)
   * [Prerequisites](#prerequisites)
   * [Installation](#installation)
4. [Roadmap](#-roadmap-)
5. [Contributing](#-contributing-)
6. [Acknowledgments](#-acknowledgments-)
   * [Prerequisites](#contributors-)
   * [Dependencies](#dependencies-)
7. [License](#-license-)

# <span align="center">📝 About The Project 📝

Prowl is an open-source, **[MIT-licensed](#span-aligncenter-license-span)** game engine developed in **pure C# in latest .NET**, (which surprisingly has **no runtime fees** believe it or not! 😮).

It aims to provide a seamless transition for developers familiar with _Unity_ by maintaining a similar API while also following KISS and staying as small and customizable as possible. Ideally, _Unity_ projects can port over with as little resistance as possible.

### [<p align="center">Join our Discord server! 🎉</p>](https://discord.gg/BqnJ9Rn4sn)

| ![Screenshot 2024-06-27 172952](https://github.com/michaelsakharov/Prowl/assets/8621606/80df58cc-53ac-4582-b722-1800d6cd4d13) | ![Screenshot 2024-06-27 172106](https://github.com/michaelsakharov/Prowl/assets/8621606/c13e9145-6b35-4ea5-ad66-523a275d0bc9) |
| :-: | :-: |
| ![image](https://github.com/michaelsakharov/Prowl/assets/8621606/91ab57be-b215-40a8-871b-baf1dfc9ea58) | ![image](https://github.com/michaelsakharov/Prowl/assets/8621606/1cc6bb14-7c41-46e9-a581-c79ba51fc45f) |
| ![image](https://github.com/michaelsakharov/Prowl/assets/8621606/b7fb26e0-568f-4bd7-9282-3e2fd12b38a9) | ![image](https://github.com/michaelsakharov/Prowl/assets/8621606/1b376ae7-8f13-41ea-ba1d-a49f777398ac) |
| ![UntitledFLightModel](https://github.com/michaelsakharov/Prowl/assets/8621606/58a3c640-6ace-4f2f-8de6-e3bf5bbf9865) | ![Untitled](https://github.com/michaelsakharov/Prowl/assets/8621606/5165f2c4-681f-4cf7-8579-1152c971d142) |

# <span align="center">✨ Features ✨</span>
>>>>>>> c2ceef49

-   **General:**
    - Cross-Platform! Windows, Linux & Mac!
    - Unity-like Editor & Scripting API
    - C# Scripting
    - GameObject & Component structure
    - A Powerful Custom UI Library
        - Same Library for in-game and Editor UI
        - 3D Drawing in UI used for Gizmo's
        - Immediate Mode with retained properties
    - .NET 8
    - Editor with support for Editor Scripts and Custom Editors
    - Physics ([Bepu Physics 2](https://github.com/bepu/bepuphysics2))
        - Colliders: Box, Sphere, Capsule, Cylinder, ~~Mesh Collider~~ - Needs to be re-implemented
        - Triggers
        - Raycasts and Sweeps
        - Non-Kinematic Character Controller (Just a fancy rigidbody)
            - Supports Moving Platforms
        - A ton of physical constraints (All of Bepu's constraints)
    - Unity-like Coroutines
    - Playtest directly in the Editor
    - ScriptableObjects
    - Projects & Project Settings
    - Unity-like Serializer to create In-Memory Graphs
        - Graph → Custom Text Format
        - Graph → Binary
    - Fully 64-bit using Doubles
    - Large World Coordinates Support
        - Camera Relative Rendering
    - Scene System
    - Modular Audio Backend
        - OpenAL
        - Currently only supports .wav files
    - Prefabs
        - Supports Nested Prefabs
    - Build System - Build to Standalone Application
        - Packed Asset files
        - Tiny builds
        - Only exports used assets
        - Supports Windows, Mac & Linux
    - Navmesh and AI Agents (Recast & Detour)

-   **Graphics Rendering:**
    - Near Identical API to Unity
    - Modular Graphics Backend
        - OpenGL
        - OpenGL ES
        - Vulkan
        - Metal
        - DirectX 11
    - HDR, PBR (Physically Based Rendering)
        - Albedo Map
        - Normal Map
        - Roughness Map
        - Metallic Map
        - Ambient Occclusion Map
    - Forward Renderer
    - Batching & Frustum Culling
    - Motion Vectors
    - Multiple Shader Passes
    - Point, Spot, and Directional Lights
        - Spot & Directional Light Shadows - Point shadows is not implemented
        - Shadow Atlas
        - Dynamic Shadow Resolutions
    - Post Processing - Near Identical API to Unity
        - Tonemapping (Melon, Aces, Reinhard, Uncharted, Filmic)
        - Motion Blur
        - Very fast Kawase Bloom
    - Transparency
    - Procedural Super Performant Skybox
    - Node-Based Visual Scripting (Working but pretty simple)
    - Dynamic Resolutions Per Camera

-   **Asset Pipeline:**
    - A Powerful Asset Pipeline with a very similar structure to unity
    - Meta Files & Reference by GUID
    - Import Caching
    - Support for Custom Importers
    - Supports many major file formats via ImageMagick, Assimp, etc.
    - Sub-Assets, Assets stored inside other assets
    - Dependency Tracking

<p align="right">(<a href="#readme-top">back to top</a>)</p>

# <span align="center">🚀 Getting Started 🚀</span>

Getting Prowl up and running is super easy!

## Releases

> **Note**: There are no official releases yet so you need to download this repository to use Prowl!

## Build from source

### Prerequisites

* [.NET 8](https://dotnet.microsoft.com/en-us/download/dotnet/8.0)

### Installation

1. Clone the repo
2. Open `.sln` with your editor ([Visual Studio Version 17.8.0+](https://visualstudio.microsoft.com/vs/preview/), [VSCode](https://code.visualstudio.com/), [Rider]((https://www.jetbrains.com/rider/)), etc.)
3. Run `UpdateSubmodules.bat` (on Windows) or `UpdateSubmodules.sh` (on Linux)
4. That's it! 😄 🎉
<p align="right">(<a href="#readme-top">back to top</a>)</p>

# <span align="center">🗺️ Roadmap 🗺️</span>

### Engine

- 🛠️ Cross Platform
<<<<<<< HEAD
  - ✔️ Windows
  - ✔️ MacOS
  - ✔️ Linux
  - ❌ Android
  - ❌ iOS
  - ❌ Web
=======
    - ✔️ Windows
    - ✔️ MacOS
    - ✔️ Linux
    - ❌ Android
    - ❌ iOS
    - ❌ Web
>>>>>>> c2ceef49
- ✔️ UI Engine
- ❌ VR Support
- ✔️ Navmesh and AI Agents
- 🛠️ Networking Solution

### Rendering

- ❌ Realtime GI
- ❌ Lightmaps and Light Probes
- ❌ Cascaded shadow mapping
- ❌ [Particle System](https://github.com/ProwlEngine/Prowl/issues/37)
- ❌ [Terrain Engine](https://github.com/ProwlEngine/Prowl/issues/38)

### Editor

- 🛠️ Package Manager (Packages partially implemented)
- ❌ Animation Tools
- ✔️ Visual Scripting
- ❌ Material Node Editor
- ❌ 2D Support

The complete list is in our [board](https://github.com/orgs/ProwlEngine/projects/1). Also, see the [open issues](https://github.com/michaelsakharov/prowl/issues) for a full list of proposed features and known issues.

<p align="right">(<a href="#readme-top">back to top</a>)</p>

# <span align="center">🤝 Contributing 🤝</span>

Check our [Contributing guide](//CONTRIBUTING.md) to see how to be part of this team.

<p align="right">(<a href="#readme-top">back to top</a>)</p>

# <span align="center">🙏 Acknowledgments 🙏</span>

- Hat tip to the creators of [Raylib](https://github.com/raysan5/raylib), While we are no longer based upon it, it has shaved off hours of development time getting the engine to a usable state.
- Some ideas/code have been taken from the amazing 2D Engine [Duality](https://github.com/AdamsLair/duality).

## Contributors 🌟

- [Michael (Wulferis)](https://twitter.com/Wulferis)
- [Abdiel Lopez (PaperPrototype)](https://github.com/PaperPrototype)
- [Josh Davis](https://github.com/10xJosh)
- [ReCore67](https://github.com/recore67)
- [Isaac Marovitz](https://github.com/IsaacMarovitz)
- [Kuvrot](https://github.com/Kuvrot)
- [JaggerJo](https://github.com/JaggerJo)
- [Jihad Khawaja](https://github.com/jihadkhawaja)
- [Jasper Honkasalo](https://github.com/japsuu)
- [Kai Angulo (k0t)](https://github.com/sinnwrig)
- [Bruno Massa](https://github.com/brmassa)
<<<<<<< HEAD
 
# License 📜
=======
- [Mark Saba (ZeppelinGames)](https://github.com/ZeppelinGames)
>>>>>>> c2ceef49

## Dependencies 📦

### Runtime

- [Prowl.DotRecast](https://github.com/ProwlEngine/Prowl.DotRecast)
- [Prowl.Veldrid](https://github.com/ProwlEngine/Prowl.Veldrid)
- [Silk.NET](https://github.com/dotnet/Silk.NET)
- [Bepu Physics](https://github.com/bepu/bepuphysics2)

### Editor

- [Assimp](https://github.com/assimp/assimp) via [Assimp.NET](https://bitbucket.org/Starnick/assimpnet)
- [ImageMagick](http://www.imagemagick.org/) via [Magick.NET](https://github.com/dlemstra/Magick.NET)

<p align="right">(<a href="#readme-top">back to top</a>)</p>

# <span align="center">📜 License 📜</span>

Distributed under the MIT License. See [LICENSE](//LICENSE) for more information.

<p align="right">(<a href="#readme-top">back to top</a>)</p>

---

### [Join our Discord server! 🎉](https://discord.gg/BqnJ9Rn4sn)
[![Discord](https://img.shields.io/discord/1151582593519722668?logo=discord
)](https://discord.gg/BqnJ9Rn4sn)
<|MERGE_RESOLUTION|>--- conflicted
+++ resolved
@@ -10,43 +10,6 @@
 
 # <p align="center">🎮 An Open Source Unity-like Engine! 🎮</p>
 
-<<<<<<< HEAD
-<a id="readme-top"></a>
-  <ol>
-    <li> <a href="#about-the-project">About The Project</a> </li>
-    <li> <a href="#about-the-project">Features</a> </li>
-    <li>
-      <a href="#getting-started">Getting Started</a>
-      <ul>
-        <li><a href="#prerequisites">Prerequisites</a></li>
-        <li><a href="#installation">Installation</a></li>
-      </ul>
-    </li>
-    <li><a href="#roadmap">Roadmap</a></li>
-    <li><a href="#contributing">Contributing</a></li>
-    <li><a href="#acknowledgments">Acknowledgments</a></li>
-    <li><a href="#license">License</a></li>
-    <li><a href="#dependencies">Dependencies</a></li>
-  </ol>
-
-# <p align="center">📝 About The Project 📝</p>
-Prowl is an open-source, **MIT-licensed** game engine developed in **pure C# in .NET 8**, (which surprisingly has **no runtime fees** believe it or not! 😮). It aims to provide a seamless transition for developers familiar with Unity by maintaining a similar API while also following KISS and staying as small and customizable as possible. 
-The goal is a viable open-source Unity alternative, ideally, Unity projects can port over with as little resistance as possible.
-
-NOTE:
-Please keep in mind that Prowl is incredibly new and unstable, and it is not yet Game Ready, however, we are hopeful that Prowl will be stable and ready for simple games by the end of this year.
-Also all development is currently on the Development branch, Main branch is reasonably far behind as of writing this, We plan to merge back in soon.
-
-### [<p align="center">Join our Discord server! 🎉</p>](https://discord.gg/BqnJ9Rn4sn) 
-
-![Screenshot 2024-06-27 172952](https://github.com/michaelsakharov/Prowl/assets/8621606/80df58cc-53ac-4582-b722-1800d6cd4d13) | ![Screenshot 2024-06-27 172106](https://github.com/michaelsakharov/Prowl/assets/8621606/c13e9145-6b35-4ea5-ad66-523a275d0bc9)
-:-:|:-:
-![image](https://github.com/michaelsakharov/Prowl/assets/8621606/91ab57be-b215-40a8-871b-baf1dfc9ea58) | ![image](https://github.com/michaelsakharov/Prowl/assets/8621606/1cc6bb14-7c41-46e9-a581-c79ba51fc45f)
-![image](https://github.com/michaelsakharov/Prowl/assets/8621606/b7fb26e0-568f-4bd7-9282-3e2fd12b38a9) | ![image](https://github.com/michaelsakharov/Prowl/assets/8621606/1b376ae7-8f13-41ea-ba1d-a49f777398ac)
-![UntitledFLightModel](https://github.com/michaelsakharov/Prowl/assets/8621606/58a3c640-6ace-4f2f-8de6-e3bf5bbf9865) | ![Untitled](https://github.com/michaelsakharov/Prowl/assets/8621606/5165f2c4-681f-4cf7-8579-1152c971d142)
-
-# <p align="center">✨ Features ✨</p>
-=======
 <span id="readme-top"></span>
 
 1. [About The Project](#-about-the-project-)
@@ -67,6 +30,8 @@
 
 It aims to provide a seamless transition for developers familiar with _Unity_ by maintaining a similar API while also following KISS and staying as small and customizable as possible. Ideally, _Unity_ projects can port over with as little resistance as possible.
 
+Please keep in mind that Prowl is incredibly new and unstable, and it is not yet Game Ready, however, we are hopeful that Prowl will be stable and ready by the end of this year.
+
 ### [<p align="center">Join our Discord server! 🎉</p>](https://discord.gg/BqnJ9Rn4sn)
 
 | ![Screenshot 2024-06-27 172952](https://github.com/michaelsakharov/Prowl/assets/8621606/80df58cc-53ac-4582-b722-1800d6cd4d13) | ![Screenshot 2024-06-27 172106](https://github.com/michaelsakharov/Prowl/assets/8621606/c13e9145-6b35-4ea5-ad66-523a275d0bc9) |
@@ -76,7 +41,6 @@
 | ![UntitledFLightModel](https://github.com/michaelsakharov/Prowl/assets/8621606/58a3c640-6ace-4f2f-8de6-e3bf5bbf9865) | ![Untitled](https://github.com/michaelsakharov/Prowl/assets/8621606/5165f2c4-681f-4cf7-8579-1152c971d142) |
 
 # <span align="center">✨ Features ✨</span>
->>>>>>> c2ceef49
 
 -   **General:**
     - Cross-Platform! Windows, Linux & Mac!
@@ -188,21 +152,12 @@
 ### Engine
 
 - 🛠️ Cross Platform
-<<<<<<< HEAD
-  - ✔️ Windows
-  - ✔️ MacOS
-  - ✔️ Linux
-  - ❌ Android
-  - ❌ iOS
-  - ❌ Web
-=======
     - ✔️ Windows
     - ✔️ MacOS
     - ✔️ Linux
     - ❌ Android
     - ❌ iOS
     - ❌ Web
->>>>>>> c2ceef49
 - ✔️ UI Engine
 - ❌ VR Support
 - ✔️ Navmesh and AI Agents
@@ -252,12 +207,7 @@
 - [Jasper Honkasalo](https://github.com/japsuu)
 - [Kai Angulo (k0t)](https://github.com/sinnwrig)
 - [Bruno Massa](https://github.com/brmassa)
-<<<<<<< HEAD
- 
-# License 📜
-=======
 - [Mark Saba (ZeppelinGames)](https://github.com/ZeppelinGames)
->>>>>>> c2ceef49
 
 ## Dependencies 📦
 

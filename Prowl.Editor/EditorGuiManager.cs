--- conflicted
+++ resolved
@@ -78,7 +78,7 @@
         Vector2 framebufferAndInputScale = new((float)Runtime.Graphics.ScreenResolution.x / Screen.Size.x, (float)Runtime.Graphics.ScreenResolution.y / (float)Screen.Size.y);
 
         Gui.PointerWheel = Input.MouseWheelDelta;
-<<<<<<< HEAD
+        double scale = EditorStylePrefs.Instance.Scale;
 
         RenderingContext context = new();
         context.TargetFramebuffer = Graphics.ScreenFramebuffer;
@@ -88,11 +88,7 @@
         commandBuffer.SetRenderTarget(Graphics.ScreenFramebuffer);
         commandBuffer.ClearRenderTarget(true, true, Color.black, depth:1.0f);
 
-        Gui.ProcessFrame(commandBuffer, screenRect, 1f, framebufferAndInputScale, EditorPreferences.Instance.AntiAliasing, (g) => {
-=======
-        double scale = EditorStylePrefs.Instance.Scale;
-        EditorGuiManager.Gui.ProcessFrame(screenRect, (float)scale, framebufferAndInputScale, EditorPreferences.Instance.AntiAliasing, (g) => {
->>>>>>> 3f3f8d40
+        Gui.ProcessFrame(commandBuffer, screenRect, (float)scale, framebufferAndInputScale, EditorPreferences.Instance.AntiAliasing, (g) => {
 
             // Draw Background
             g.Draw2D.DrawRectFilled(g.ScreenRect, EditorStylePrefs.Instance.Background);

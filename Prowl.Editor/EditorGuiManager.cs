using Prowl.Editor.Docking;
using Prowl.Runtime;
using Prowl.Runtime.GUI;

namespace Prowl.Editor;

public static class EditorGuiManager
{
    public static System.Numerics.Vector4 SelectedColor => new System.Numerics.Vector4(0.06f, 0.53f, 0.98f, 1.00f);

    public static Runtime.GUI.Gui Gui;
    public static DockContainer Container;
    public static EditorWindow DraggingWindow;
    public static DockNode DragSplitter;
    private static Vector2 m_DragPos;
    private static double m_StartSplitPos;

    public static WeakReference FocusedWindow;

    public static List<EditorWindow> Windows = [];

    static List<EditorWindow> WindowsToRemove = [];

    public static void Initialize()
    {
        Gui = new();
        Input.OnKeyEvent += Gui.SetKeyState;
        Input.OnMouseEvent += Gui.SetPointerState;
        Gui.OnPointerPosSet += (pos) => { Input.MousePosition = pos; };
        Gui.OnCursorVisibilitySet += (visible) => { Input.SetCursorVisible(visible); };
    }

    public static void FocusWindow(EditorWindow editorWindow)
    {
        if (FocusedWindow != null && FocusedWindow.Target != editorWindow)
            Gui.ClearFocus();

        Windows.Remove(editorWindow);
        Windows.Add(editorWindow);
        FocusedWindow = new WeakReference(editorWindow);
    }

    internal static void Remove(EditorWindow editorWindow)
    {
        WindowsToRemove.Add(editorWindow);
    }

    public static DockNode DockWindowTo(EditorWindow window, DockNode? node, DockZone zone, double split = 0.5f)
    {
        if(node != null)
            return Container.AttachWindow(window, node, zone, split);
        else
            return Container.AttachWindow(window, Container.Root, DockZone.Center, split);
    }

    public static void Update()
    {
        if (FocusedWindow != null && FocusedWindow.Target != null)
            FocusWindow(FocusedWindow.Target as EditorWindow); // Ensure focused window is always on top (But below floating windows if docked)

        // Sort by docking as well, Docked windows are guranteed to come first
        Windows.Sort((a, b) => b.IsDocked.CompareTo(a.IsDocked));

        Rect screenRect = new Rect(0, 0, Runtime.Graphics.Resolution.x, Runtime.Graphics.Resolution.y);

        Vector2 framebufferAndInputScale = new((float)Graphics.Framebuffer.Width / (float)Screen.Size.x, (float)Graphics.Framebuffer.Height / (float)Screen.Size.y);

        Gui.PointerWheel = Input.MouseWheelDelta;
        EditorGuiManager.Gui.ProcessFrame(screenRect, 1f, framebufferAndInputScale, (g) => {

            // Draw Background
            g.Draw2D.DrawRectFilled(screenRect, GuiStyle.Background);

            Container ??= new();
            var rect = screenRect;
            rect.Expand(-8);
            Container.Update(rect);


            if (DragSplitter != null)
            {
                DragSplitter.GetSplitterBounds(out var bmins, out var bmaxs, 4);

                g.SetZIndex(11000);
                g.Draw2D.DrawRectFilled(Rect.CreateFromMinMax(bmins, bmaxs), Color.yellow);
                g.SetZIndex(0);

                if (!g.IsPointerDown(Veldrid.MouseButton.Left))
                    DragSplitter = null;
            }

            if (DraggingWindow == null)
            {
                Vector2 cursorPos = g.PointerPos;
                if (!g.IsPointerMoving && (g.ActiveID == 0 || g.ActiveID == null) && DragSplitter == null)
                {
                    if (!Gui.IsBlockedByInteractable(cursorPos))
                    {
<<<<<<< HEAD
                        node.GetSplitterBounds(out var bmins, out var bmaxs, 4);

                        g.SetZIndex(11000);
                        g.Draw2D.DrawRectFilled(Rect.CreateFromMinMax(bmins, bmaxs), Color.yellow);
                        g.SetZIndex(0);

                        if (g.IsPointerDown(Veldrid.MouseButton.Left))
=======
                        DockNode node = Container.Root.TraceSeparator(cursorPos.x, cursorPos.y);
                        if (node != null)
>>>>>>> 1eddca7f
                        {
                            node.GetSplitterBounds(out var bmins, out var bmaxs, 4);

                            g.SetZIndex(11000);
                            g.Draw2D.DrawRectFilled(Rect.CreateFromMinMax(bmins, bmaxs), Color.yellow);
                            g.SetZIndex(0);

                            if (g.IsPointerDown(Silk.NET.Input.MouseButton.Left))
                            {
                                m_DragPos = cursorPos;
                                DragSplitter = node;
                                if (DragSplitter.Type == DockNode.NodeType.SplitVertical)
                                    m_StartSplitPos = Mathf.Lerp(DragSplitter.Mins.x, DragSplitter.Maxs.x, DragSplitter.SplitDistance);
                                else
                                    m_StartSplitPos = Mathf.Lerp(DragSplitter.Mins.y, DragSplitter.Maxs.y, DragSplitter.SplitDistance);
                            }
                        }
                    }
                }
                else if (g.IsPointerMoving && DragSplitter != null)
                {
                    Vector2 dragDelta = cursorPos - m_DragPos;

                    if (DragSplitter.Type == DockNode.NodeType.SplitVertical)
                    {
                        double w = DragSplitter.Maxs.x - DragSplitter.Mins.x;
                        double split = m_StartSplitPos + dragDelta.x;
                        split -= DragSplitter.Mins.x;
                        split = (double)Math.Floor(split);
                        split = Math.Clamp(split, 1.0f, w - 1.0f);
                        split /= w;

                        DragSplitter.SplitDistance = split;
                    }
                    else if (DragSplitter.Type == DockNode.NodeType.SplitHorizontal)
                    {
                        double h = DragSplitter.Maxs.y - DragSplitter.Mins.y;
                        double split = m_StartSplitPos + dragDelta.y;
                        split -= DragSplitter.Mins.y;
                        split = (double)Math.Floor(split);
                        split = Math.Clamp(split, 1.0f, h - 1.0f);
                        split /= h;

                        DragSplitter.SplitDistance = split;
                    }
                }
            }

            // Focus Windows first
            var windowList = new List<EditorWindow>(Windows);
            for (int i = 0; i < windowList.Count; i++)
            {
                var window = windowList[i];
                if (g.IsPointerHovering(window.Rect) && (g.IsPointerClick(Silk.NET.Input.MouseButton.Left) || g.IsPointerClick(Silk.NET.Input.MouseButton.Right)))
                    if (!g.IsBlockedByInteractable(g.PointerPos, window.MaxZ))
                        FocusWindow(window);
            }

            // Draw/Update Windows
            for (int i = 0; i < windowList.Count; i++)
            {
                var window = windowList[i];
                if (!window.IsDocked || window.Leaf.LeafWindows[window.Leaf.WindowNum] == window)
                {
                    g.SetZIndex(i * 100);
                    g.PushID((ulong)window._id);
                    window.ProcessFrame();
                    g.PopID();
<<<<<<< HEAD

                    // Focus Window
                    if (g.IsPointerHovering(window.Rect) && (g.IsPointerClick(Veldrid.MouseButton.Left) || g.IsPointerClick(Veldrid.MouseButton.Right)))
                        if (!g.IsBlockedByInteractable(g.PointerPos))
                            FocusWindow(window);

=======
>>>>>>> 1eddca7f
                }

            }
            g.SetZIndex(0);
        });

        foreach (var window in WindowsToRemove)
        {
            if(window.IsDocked)
                Container.DetachWindow(window);
            if (FocusedWindow != null && FocusedWindow.Target == window)
                FocusedWindow = null;
            Windows.Remove(window);
        }
        WindowsToRemove.Clear();
    }

    #region GUI attributes

    public static bool HandleBeginGUIAttributes(object target, IEnumerable<InspectorUIAttribute> attribs)
    {
        foreach (InspectorUIAttribute guiAttribute in attribs)
            switch (guiAttribute.AttribType())
            {

                case GuiAttribType.Space:
                    break;

                case GuiAttribType.Text:
                    break;

                case GuiAttribType.Indent:
                    break;

                case GuiAttribType.ShowIf:
                    var showIf = guiAttribute as ShowIfAttribute;
                    var field = target.GetType().GetField(showIf.propertyName);
                    if (field != null && field.FieldType == typeof(bool))
                    {
                        if ((bool)field.GetValue(target) == showIf.inverted)
                            return false;
                    }
                    else
                    {
                        var prop = target.GetType().GetProperty(showIf.propertyName);
                        if (prop != null && prop.PropertyType == typeof(bool))
                        {
                            if ((bool)prop.GetValue(target) == showIf.inverted)
                                return false;
                        }
                    }
                    break;

                case GuiAttribType.Separator:
                    break;

                case GuiAttribType.Sameline:
                    break;

                case GuiAttribType.Disabled:
                    break;

                case GuiAttribType.Header:
                    break;

                case GuiAttribType.StartGroup:
                    break;

            }
        return true;
    }

    public static void HandleEndAttributes(IEnumerable<InspectorUIAttribute> attribs)
    {
        foreach (InspectorUIAttribute guiAttribute in attribs)
            switch (guiAttribute.AttribType())
            {

                case GuiAttribType.Disabled:
                    break;

                case GuiAttribType.Unindent:
                    break;

                case GuiAttribType.EndGroup:
                    break;

                case GuiAttribType.Tooltip:
                    break;

            }
    }

    public static bool HandleAttributeButtons(object target)
    {
        //foreach (MethodInfo method in target.GetType().GetMethods())
        //{
        //    var attribute = method.GetCustomAttribute<GUIButtonAttribute>();
        //    if (attribute != null)
        //        if (ImGui.Button(attribute.buttonText))
        //        {
        //            try
        //            {
        //                method.Invoke(target, null);
        //            }
        //            catch (Exception e)
        //            {
        //                Debug.LogError("Error During ImGui Button Execution: " + e.Message + "\n" + e.StackTrace);
        //            }
        //            return true;
        //        }
        //}
        return false;
    }

    #endregion
}<|MERGE_RESOLUTION|>--- conflicted
+++ resolved
@@ -96,18 +96,8 @@
                 {
                     if (!Gui.IsBlockedByInteractable(cursorPos))
                     {
-<<<<<<< HEAD
-                        node.GetSplitterBounds(out var bmins, out var bmaxs, 4);
-
-                        g.SetZIndex(11000);
-                        g.Draw2D.DrawRectFilled(Rect.CreateFromMinMax(bmins, bmaxs), Color.yellow);
-                        g.SetZIndex(0);
-
-                        if (g.IsPointerDown(Veldrid.MouseButton.Left))
-=======
                         DockNode node = Container.Root.TraceSeparator(cursorPos.x, cursorPos.y);
                         if (node != null)
->>>>>>> 1eddca7f
                         {
                             node.GetSplitterBounds(out var bmins, out var bmaxs, 4);
 
@@ -115,7 +105,7 @@
                             g.Draw2D.DrawRectFilled(Rect.CreateFromMinMax(bmins, bmaxs), Color.yellow);
                             g.SetZIndex(0);
 
-                            if (g.IsPointerDown(Silk.NET.Input.MouseButton.Left))
+                            if (g.IsPointerDown(Veldrid.MouseButton.Left))
                             {
                                 m_DragPos = cursorPos;
                                 DragSplitter = node;
@@ -124,7 +114,6 @@
                                 else
                                     m_StartSplitPos = Mathf.Lerp(DragSplitter.Mins.y, DragSplitter.Maxs.y, DragSplitter.SplitDistance);
                             }
-                        }
                     }
                 }
                 else if (g.IsPointerMoving && DragSplitter != null)
@@ -176,15 +165,12 @@
                     g.PushID((ulong)window._id);
                     window.ProcessFrame();
                     g.PopID();
-<<<<<<< HEAD
 
                     // Focus Window
                     if (g.IsPointerHovering(window.Rect) && (g.IsPointerClick(Veldrid.MouseButton.Left) || g.IsPointerClick(Veldrid.MouseButton.Right)))
                         if (!g.IsBlockedByInteractable(g.PointerPos))
                             FocusWindow(window);
 
-=======
->>>>>>> 1eddca7f
                 }
 
             }

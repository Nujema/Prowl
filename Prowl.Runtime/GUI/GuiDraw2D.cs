﻿using Prowl.Runtime.GUI.Graphics;
using System.Collections.Generic;
using System.Linq;

namespace Prowl.Runtime.GUI
{
    public class GuiDraw2D
    {
        public UIDrawList DrawList => _drawList[currentZIndex];

        internal Dictionary<int, UIDrawList> _drawList = new();

        private int currentZIndex => _gui.CurrentZIndex;

        private Gui _gui;
        private bool _AntiAliasing;
        List<UIDrawList> drawListsOrdered = new();

        public GuiDraw2D(Gui gui, bool antiAliasing)
        {
            _gui = gui;
            _AntiAliasing = antiAliasing;
            _drawList[0] = new UIDrawList(_AntiAliasing); // Root Draw List
        }

        public void BeginFrame(bool antiAliasing)
        {
            if (!_drawList.ContainsKey(0))
                _drawList[0] = new UIDrawList(_AntiAliasing); // Root Draw List

            _AntiAliasing = antiAliasing;

            drawListsOrdered.Clear();
            foreach (var index in _drawList.Keys.OrderBy(x => x))
            {
                _drawList[index].AntiAliasing(antiAliasing);
                _drawList[index].Clear();
                
                //_drawList[index].PushTexture(UIDrawList.DefaultFont.Texture);

                drawListsOrdered.Add(_drawList[index]);
            }

        }

        public void EndFrame(Veldrid.CommandList commandList, Rect screenRect)
        {
            UIDrawList.Draw(commandList, new(screenRect.width, screenRect.height), drawListsOrdered.ToArray());
        }

        /// <summary>
        /// Push a Clipping/Scissoring Rect
        /// This will Intersect with the last active clip rect
        /// All drawing operations applied after this will be cut off by the clip rect and only draw inside it
        /// </summary>
        /// <param name="overwrite">Overwrite all current clip rects instead of using Intersection</param>
        public void PushClip(Rect rect, bool overwrite = false)
            => _drawList[currentZIndex].PushClipRect(new(rect.x, rect.y, rect.x + rect.width, rect.y + rect.height), overwrite);

        /// <summary> Pop the last clip rect </summary>
        public void PopClip() => _drawList[currentZIndex].PopClipRect();

        /// <summary> Peek at the current clip rect </summary>
        public Rect PeekClip()
        {
            var clip = _drawList[currentZIndex]._ClipRectStack.Peek();
            return new(clip.x, clip.y, (clip.z - clip.x), (clip.w - clip.y));
        }

        public void SetZIndex(int index, bool keepClipSpace)
        {
            if (!_drawList.ContainsKey(index))
            {
<<<<<<< HEAD
                _drawList[index] = new UIDrawList();
                _drawList[index].PushTexture(UIDrawList.DefaultFont.Texture);
=======
                _drawList[index] = new UIDrawList(_AntiAliasing);
                _drawList[index].PushTextureID(UIDrawList.DefaultFont.Texture.Handle);
>>>>>>> efe5d33d
            }

            // Copy over the clip rect from the previous list
            if (keepClipSpace)
            {
                var previousList = _drawList[currentZIndex];
                _drawList[index].PushClipRect(previousList._ClipRectStack.Peek());
            }
        }

        public void DrawVerticalBlackGradient(Vector2 top, Vector2 bottom, float right, float strength)
        {
            Color col = new Color(0, 0, 0, strength);
            _drawList[currentZIndex].AddRectFilledMultiColor(new(top.x, top.y), new(bottom.x + right, bottom.y), col, Color.clear, Color.clear, col);
        }

        public void DrawHorizontalBlackGradient(Vector2 left, Vector2 right, float down, float strength)
        {
            Color col = new Color(0, 0, 0, strength);
            _drawList[currentZIndex].AddRectFilledMultiColor(new(left.x, left.y), new(right.x, right.y + down), Color.clear, Color.clear, col, col);
        }

        public void DrawRect(Rect screenRect, Color color, float thickness = 1f, float roundness = 0.0f, int rounded_corners = 15)
            => DrawRect(new(screenRect.x, screenRect.y), new(screenRect.width, screenRect.height), color, thickness, roundness, rounded_corners);
        public void DrawRect(Vector2 topleft, Vector2 size, Color color, float thickness = 1f, float roundness = 0.0f, int rounded_corners = 15)
            => _drawList[currentZIndex].AddRect(topleft, topleft + size, color, roundness, rounded_corners, thickness);
        public void DrawRectFilled(Rect screenRect, Color color, float roundness = 0.0f, int rounded_corners = 15)
            => DrawRectFilled(new(screenRect.x, screenRect.y), new(screenRect.width, screenRect.height), color, roundness, rounded_corners);
        public void DrawRectFilled(Vector2 topleft, Vector2 size, Color color, float roundness = 0.0f, int rounded_corners = 15)
            => _drawList[currentZIndex].AddRectFilled(topleft, topleft + size, color, roundness, rounded_corners);
        public void DrawLine(Vector2 start, Vector2 end, Color color, float thickness = 1f)
            => _drawList[currentZIndex].AddLine(start, end, color, thickness);
        public void DrawCircle(Vector2 center, float radius, Color color, int segments = 12, float thickness = 1f)
            => _drawList[currentZIndex].AddCircle(center, radius, color, segments, thickness);
        public void DrawCircleFilled(Vector2 center, float radius, Color color, int segments = 12)
            => _drawList[currentZIndex].AddCircleFilled(center, radius, color, segments);
        public void DrawTriangle(Vector2 a, Vector2 b, Vector2 c, Color color, float thickness = 1f)
            => _drawList[currentZIndex].AddTriangle(a, b, c, color, thickness);
        public void DrawTriangleFilled(Vector2 a, Vector2 b, Vector2 c, Color color)
            => _drawList[currentZIndex].AddTriangleFilled(a, b, c, color);


        #region DrawImage

        public void DrawImage(Texture2D texture, Rect src, Rect dest, bool keepAspect = false)
            => DrawImage(texture, dest.Position, dest.Size, src.Position, src.Size, Color.white, keepAspect);
        public void DrawImage(Texture2D texture, Rect rect, bool keepAspect = false)
            => DrawImage(texture, rect.Position, rect.Size, new(0, 1), new(1, 0), Color.white, keepAspect);
        public void DrawImage(Texture2D texture, Rect rect, Color color, bool keepAspect = false)
            => DrawImage(texture, rect.Position, rect.Size, new(0, 1), new(1, 0), color, keepAspect);
        public void DrawImage(Texture2D texture, Vector2 position, Vector2 size, bool keepAspect = false)
            => DrawImage(texture, position, size, new(0, 1), new(1, 0), Color.white, keepAspect);
        public void DrawImage(Texture2D texture, Vector2 position, Vector2 size, Color color, bool keepAspect = false)
            => DrawImage(texture, position, size, new(0, 1), new(1, 0), color, keepAspect);

        public void DrawImage(Texture2D texture, Vector2 position, Vector2 size, Vector2 uv0, Vector2 uv1, Color color, bool keepAspect = false)
        {
            if (keepAspect)
            {
                double aspectRatio = (double)texture.Width / texture.Height;
                double rectAspectRatio = size.x / size.y;

                if (aspectRatio < rectAspectRatio)
                {
                    // Fit height, adjust width
                    double adjustedWidth = size.y * aspectRatio;
                    double widthDiff = (size.x - adjustedWidth) / 2.0;
                    position.x += widthDiff;
                    size.x = adjustedWidth;
                }
                else
                {
                    // Fit width, adjust height
                    double adjustedHeight = size.x / aspectRatio;
                    double heightDiff = (size.y - adjustedHeight) / 2.0;
                    position.y += heightDiff;
                    size.y = adjustedHeight;
                }
            }

            _drawList[currentZIndex].AddImage(texture, position, position + size, uv0, uv1, color);
        }

        #endregion


        public void DrawText(string text, Rect rect, Color color, bool dowrap = true, bool doclip = true)
            => DrawText(UIDrawList.DefaultFont, text, 20, rect, color, dowrap, doclip);
        public void DrawText(string text, Rect rect, bool dowrap = true, bool doclip = true)
            => DrawText(UIDrawList.DefaultFont, text, 20, rect, Color.white, dowrap, doclip);

        public void DrawText(string text, double fontSize, Rect rect, bool dowrap = true, bool doclip = true)
            => DrawText(UIDrawList.DefaultFont, text, fontSize, rect, Color.white, dowrap, doclip);

        public void DrawText(string text, double fontSize, Rect rect, Color color, bool dowrap = true, bool doclip = true)
            => DrawText(UIDrawList.DefaultFont, text, fontSize, rect, color, dowrap, doclip);

        public void DrawText(Font font, string text, double fontSize, Rect rect, Color color, bool dowrap = true, bool doclip = true)
        {
            var pos = new Vector2(rect.x, rect.y);
            var wrap = rect.width;
            var textSize = font.CalcTextSize(text, fontSize, 0, (float)(dowrap ? wrap : -1));
            pos.x += MathD.Max((rect.width - textSize.x) * 0.5f, 0.0);
            pos.y += (rect.height - (textSize.y * 0.75f)) * 0.5f;
            DrawText(font, text, fontSize, pos, color, dowrap ? wrap : 0, doclip ? rect : null);
        }

        public void DrawText(string text, Vector2 position, double wrapwidth = 0.0f)
            => DrawText(UIDrawList.DefaultFont, text, 20, position, Color.white, wrapwidth);

        public void DrawText(string text, Vector2 position, Color color, double wrapwidth = 0.0f)
            => DrawText(UIDrawList.DefaultFont, text, 20, position, color, wrapwidth);

        public void DrawText(string text, double fontSize, Vector2 position, double wrapwidth = 0.0f)
            => DrawText(UIDrawList.DefaultFont, text, fontSize, position, Color.white, wrapwidth);

        public void DrawText(string text, double fontSize, Vector2 position, Color color, double wrapwidth = 0.0f)
            => _drawList[currentZIndex].AddText((float)fontSize, position, color, text, wrap_width: (float)wrapwidth);

        public void DrawText(Font font, string text, double fontSize, Vector2 position, Color color, double wrapwidth = 0.0f, Rect? clip = null)
        {
            _drawList[currentZIndex].PushTexture(font.Texture);
        
            if (clip != null)
                _drawList[currentZIndex].AddText(font, (float)fontSize, position, color, text, wrap_width: (float)wrapwidth, cpu_fine_clip_rect: new Vector4(clip.Value.Position, clip.Value.Position + clip.Value.Size));
            else
                _drawList[currentZIndex].AddText(font, (float)fontSize, position, color, text, wrap_width: (float)wrapwidth);
            _drawList[currentZIndex].PopTextureID();
        }
    }

}<|MERGE_RESOLUTION|>--- conflicted
+++ resolved
@@ -36,7 +36,7 @@
                 _drawList[index].AntiAliasing(antiAliasing);
                 _drawList[index].Clear();
                 
-                //_drawList[index].PushTexture(UIDrawList.DefaultFont.Texture);
+                //_drawList[index].PushTextureID(UIDrawList.DefaultFont.Texture);
 
                 drawListsOrdered.Add(_drawList[index]);
             }
@@ -71,13 +71,9 @@
         {
             if (!_drawList.ContainsKey(index))
             {
-<<<<<<< HEAD
-                _drawList[index] = new UIDrawList();
-                _drawList[index].PushTexture(UIDrawList.DefaultFont.Texture);
-=======
                 _drawList[index] = new UIDrawList(_AntiAliasing);
-                _drawList[index].PushTextureID(UIDrawList.DefaultFont.Texture.Handle);
->>>>>>> efe5d33d
+
+                _//drawList[index].PushTextureID(UIDrawList.DefaultFont.Texture.Handle);
             }
 
             // Copy over the clip rect from the previous list

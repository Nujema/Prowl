--- conflicted
+++ resolved
@@ -198,15 +198,12 @@
             _gui.Draw2D.DrawList.AddConvexPolyFilled(points, points.Count, stroke.Color);
         }
 
-<<<<<<< HEAD
-        private List<Vector2> ArcPoints(double radius, double startRad, double endRad)
-=======
         public void Sphere(double radius, Stroke3D stroke)
         {
             if (!hasViewport) throw new InvalidOperationException("No viewport set.");
             if (!hasMVP) throw new InvalidOperationException("No MVP set.");
 
-            var points = new UIBuffer<Vector2>();
+            var points = new List<Vector2>();
             points.reserve(64);
 
             for (int i = 0; i < 64; i++)
@@ -229,7 +226,53 @@
             if (!hasViewport) throw new InvalidOperationException("No viewport set.");
             if (!hasMVP) throw new InvalidOperationException("No MVP set.");
 
-            var points = new UIBuffer<Vector2>();
+            var points = new List<Vector2>();
+            points.reserve(64);
+
+            for (int i = 0; i < 64; i++)
+            {
+                double angle = MathD.Deg2Rad * 360.0 * i / 64.0;
+                double x = Math.Cos(angle) * radius;
+                double z = Math.Sin(angle) * radius;
+
+                if (WorldToScreen(new Vector3((float)x, 0.0f, (float)z), out Vector2 pos))
+                    points.Add(pos);
+            }
+
+            if (points.Count <= 0) return;
+
+            _gui.Draw2D.DrawList.AddConvexPolyFilled(points, points.Count, stroke.Color);
+        }
+
+        public void Sphere(double radius, Stroke3D stroke)
+        {
+            if (!hasViewport) throw new InvalidOperationException("No viewport set.");
+            if (!hasMVP) throw new InvalidOperationException("No MVP set.");
+
+            var points = new List<Vector2>();
+            points.reserve(64);
+
+            for (int i = 0; i < 64; i++)
+            {
+                double angle = MathD.Deg2Rad * 360.0 * i / 64.0;
+                double x = Math.Cos(angle) * radius;
+                double z = Math.Sin(angle) * radius;
+
+                if (WorldToScreen(new Vector3((float)x, 0.0f, (float)z), out Vector2 pos))
+                    points.Add(pos);
+            }
+
+            if (points.Count <= 0) return;
+
+            _gui.Draw2D.DrawList.AddPolyline(points, points.Count, stroke.Color.GetUInt(), true, (float)stroke.Thickness);
+        }
+
+        public void FilledSphere(double radius, Stroke3D stroke)
+        {
+            if (!hasViewport) throw new InvalidOperationException("No viewport set.");
+            if (!hasMVP) throw new InvalidOperationException("No MVP set.");
+
+            var points = new List<Vector2>();
             points.reserve(64);
 
             for (int i = 0; i < 64; i++)
@@ -315,8 +358,75 @@
         }
 
 
-        private UIBuffer<Vector2> ArcPoints(double radius, double startRad, double endRad)
->>>>>>> 3f3f8d40
+
+        // Define the eight corners of the cube
+        static readonly Vector3[] cubeCorners = {
+                new Vector3(-0.5, -0.5, -0.5), // Bottom-back-left
+                new Vector3(0.5,  -0.5, -0.5),  // Bottom-back-right
+                new Vector3(0.5,  -0.5, 0.5),   // Bottom-front-right
+                new Vector3(-0.5, -0.5, 0.5),  // Bottom-front-left
+                new Vector3(-0.5, 0.5,  -0.5),  // Top-back-left
+                new Vector3(0.5,  0.5,  -0.5),   // Top-back-right
+                new Vector3(0.5,  0.5,  0.5),    // Top-front-right
+                new Vector3(-0.5, 0.5,  0.5)    // Top-front-left
+            };
+
+        // Define the cube edges
+        int[] cubeEdges = {
+                0, 1, 1, 2, 2, 3, 3, 0, // Bottom face
+                4, 5, 5, 6, 6, 7, 7, 4, // Top face
+                0, 4, 1, 5, 2, 6, 3, 7  // Vertical edges
+            };
+
+        public void Cube(double size, Stroke3D stroke)
+        {
+            if (!hasViewport) throw new InvalidOperationException("No viewport set.");
+            if (!hasMVP) throw new InvalidOperationException("No MVP set.");
+
+            var points = new UIBuffer<Vector2>();
+            points.reserve(8);
+
+            double halfSize = size / 2.0;
+
+            // Convert to screen coordinates and add to the points buffer
+            foreach (var corner in cubeCorners)
+                if (WorldToScreen(corner, out Vector2 pos))
+                    points.Add(pos);
+
+            if (points.Count <= 0) return;
+
+            // Draw the cube edges
+            for (int i = 0; i < cubeEdges.Length; i += 2)
+            {
+                _gui.Draw2D.DrawList.AddLine(points[cubeEdges[i]], points[cubeEdges[i + 1]], stroke.Color.GetUInt(), (float)stroke.Thickness);
+            }
+        }
+
+        public void QuadImage(Vector3 size, Texture texture)
+        {
+            if (!hasViewport) throw new InvalidOperationException("No viewport set.");
+            if (!hasMVP) throw new InvalidOperationException("No MVP set.");
+
+            var points = QuadPoints(size.x);
+            if (points.Count <= 0) return;
+
+            var min = points[0];
+            var max = points[0];
+
+            min = Vector2.Min(min, points[1]);
+            max = Vector2.Max(max, points[1]);
+
+            min = Vector2.Min(min, points[2]);
+            max = Vector2.Max(max, points[2]);
+
+            min = Vector2.Min(min, points[3]);
+            max = Vector2.Max(max, points[3]);
+
+            _gui.Draw2D.DrawList.AddImage(texture, min, max);
+        }
+
+
+        private List<Vector2> ArcPoints(double radius, double startRad, double endRad)
         {
             double angle = Math.Clamp(endRad - startRad, -Math.PI * 2, Math.PI * 2);
 
